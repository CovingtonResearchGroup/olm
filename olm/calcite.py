--- conflicted
+++ resolved
@@ -572,21 +572,12 @@
             return -1 
     is_series = (type(sol)==pandas.core.series.Series) or (type(sol)==pandas.core.series.TimeSeries)
     if (type(sol)==np.ndarray) or is_series:
-<<<<<<< HEAD
-        sol_arr = np.empty(np.size(sol),dtype=object)
-        for i, this_sol in enumerate(sol):            
-            sol_arr[i] = calc_rate(this_sol,PCO2[i])
-        if is_series:
-            sol_arr = pandas.Series(sol_arr, index=sol.index)
-        return sol_arr
-=======
         rate_arr = np.empty(np.size(sol))
         for i, this_sol in enumerate(sol):            
             rate_arr[i] = calc_rate(this_sol,PCO2[i])
         if is_series:
             rate_arr = pandas.Series(rate_arr, index=sol.index)
         return rate_arr
->>>>>>> 4c08aedb
     else:
         return calc_rate(sol,PCO2)
         
