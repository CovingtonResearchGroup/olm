"""
Functions to load water quality data that has been processed and pickled by WQXtoPHREEQC
"""
import os
import cPickle as pickle
from pandas.io.pickle import read_pickle
from siteListExtraction import *
from glob import glob

DEFAULT_DIR = './Processed-Sites'

# siteListText - list of sites separated by semi-colons
# siteFile - text file with list of sites
# regEx - a wildcard expression to use in directory
def loadSiteListData(siteListText = None,
                     siteFile = None, 
                     regEx = 'USGS-*', 
                     processedSitesDir = DEFAULT_DIR,
                     loadPhreeqc = False,
                     loadMetaData = False
                     ):
    """
    Retrieves site data for multiple sites within a processed sites directory.

    Parameters
    ----------
    siteListText : string (optional)
        a list of sites separated by semi-colons

    siteFile : string (optional)
        a filename of a text file with a list of sites

    regEx : string (optional)
        regular expression used to search for site directories within the processed sites directory (default = 'USGS-')

    processedSitesDir : string (optional)
        directory that contains all of the processed site directories. It is important to change this if the default is not correct. (default='./Processed-Sites')
<<<<<<< HEAD
        
    loadPhreeqc : boolean
        If set to true, PHREEQC outputs will also be loaded for each site. (default=False)
        
    loadMetaData : boolean
        If set to true, the site metadata will be loaded for each site. (default=False)
=======
    loadPhreeqc : boolean
        If set to true, PHREEQC outputs will also be loaded for each site. (default=False)
>>>>>>> 4c08aedb

    Returns
    -------
    sitesDict : dict
        A dictionary of site data panels keyed by site name.

<<<<<<< HEAD
    or if loadPhreeqc or loadMetaData are set to true
    (sitesDict, sitesPheeqcDict, sitesMetaDataDict) : tuple
       A tuple containing the sitesDict and dicts of the PHREEQC data and/or metadata for each site. Order is as shown.
=======
    or if loadPhreeqc is set to true
    (sitesDict, sitesPheeqcDict) : tuple
       A tuple containing both the sitesDict and a dict of PHREEQC data for each site.
>>>>>>> 4c08aedb

    """
    siteList = -1
    #If the needed data is provided to find the site list then use it
    if not(siteListText == None):
        #check whether we have a valid site directory
        processedSitesDir = checkSitesDir(processedSitesDir)
        siteList = siteListFromLine(siteListText, processedSitesDir = processedSitesDir)
    elif not(siteFile == None):
        #check whether we have a valid site directory
        processedSitesDir = checkSitesDir(processedSitesDir)
        siteList = siteListFromFile(siteFile, processedSitesDir = processedSitesDir)
    elif not(regEx == None):
        #check whether we have a valid site directory
        processedSitesDir = checkSitesDir(processedSitesDir)
        siteList = siteListFromRegEx(regEx, processedSitesDir = processedSitesDir)
    else:
        # if not provided then query user for needed data
        processedSitesInput = raw_input("Path of the processed sites directory (Default = ./Processed-Sites): ")
        if (processedSitesInput != ''):
            processedSitesDir = processedSitesInput
        print(processedSitesDir)
        processedSitesDir = checkSitesDir(processedSitesDir)
        modeOK = False
        while not(modeOK):
            mode = raw_input("Do you want to: \n \t 1) enter a semi-colon separated list of sites \n \t 2) provide a text file of sites \n \t \n\t 3) provide an XML list of sites \n \t 4) provide a wildcard expression to obtain sites from directory list\n Enter 1, 2, 3, or 4: ")
            if mode.isdigit():
                if ( (int(mode) > 0) and (int(mode) < 5) ):
                    modeOK = True
                else:
                    print("Invalid input")
            else:
                print("Invalid input")
        if (int(mode) == 1):
            siteListText = raw_input("Enter list of sites separated by semi-colons: ")
            siteList = siteListFromLine(siteListText)
        elif (int(mode) == 2):
            siteFile = raw_input("Enter path to text file containing site list: ")
            siteList = siteListFromFile(siteFile)
        elif (int(mode) == 3):
            siteFile = raw_input("Enter path to XML file containing site list: ")
            siteList = siteListFromFile(siteFile, XML=True)
        elif (int(mode) == 4):
            regEx = raw_input("Enter regular expression: ")
            siteList = siteListFromRegEx(regEx)
    if (siteList != -1):
        #process the sites in the list
        
        sitesDict = {}
        sitesPhreeqcDict = {}
        sitesMetaDataDict = {}
        for site in siteList:            
            sitePanel = loadSiteData(site, processedSitesDir = processedSitesDir)
            if sitePanel is not None: #If site data does not read in correctly, loadSiteData returns None
                sitesDict[site] = sitePanel
                if loadPhreeqc:
                    sitedf = loadSitePhreeqcData(site, processedSitesDir = processedSitesDir)
                    sitesPhreeqcDict[site] = sitedf
                if loadMetaData:
                    siteMetaData = loadSiteMetaData(site, processedSitesDir = processedSitesDir)
                    sitesMetaDataDict[site] = siteMetaData
        if loadPhreeqc or loadMetaData:
            return_list = [sitesDict]
            if loadPhreeqc:
                return_list.append(sitesPhreeqcDict)
            if loadMetaData:
                return_list.append(sitesMetaDataDict)
            return tuple(return_list)
        else:
            return sitesDict

def loadSiteMetaData(site, processedSitesDir = DEFAULT_DIR):
    #Add USGS tag if needed
    if not(site.startswith('USGS-')):
        site = 'USGS-'+site
    try:
        metaDataFile = os.path.join(processedSitesDir, site, site+'-Site-Description.pkl')
        siteMetaData = pickle.load(open(metaDataFile, 'rb'))
    except IOError:
        print ("Problem reading pickle file: " + panelFile )
        return None
    return siteMetaData
    


def loadSiteData(site, processedSitesDir = DEFAULT_DIR):
    """
    Retrieves site data for an individual site from a directory of processed sites.

    Parameters
    ----------
    site : string
        name of site to retrieve, with or without USGS- tag at beginning.

    processedSitesDir : string (optional)
        directory that contains the processed site directory associated with the desired site. It is important to change this if the default is not correct. (default='./Processed-Sites')

    Returns
    -------
    sitePanel : pandas.core.panel.Panel
        A pandas panel object with data from the requested site.

    """
    #Add USGS tag if needed
    if not(site.startswith('USGS-')):
        site = 'USGS-'+site
    try:
        panelFile = os.path.join(processedSitesDir, site, site+'-Panel.pkl')
#        sitePanel = pickle.load(open(panelFile, 'rb'))
        sitePanel = read_pickle(panelFile)
    except IOError:
        print ("Problem reading pickle file: " + panelFile )
        return None
    return sitePanel

def loadSitePhreeqcData(site, processedSitesDir = DEFAULT_DIR):
    """
    Retrieves site PHREEQC data for an individual site from a directory of processed sites.

    Parameters
    ----------
    site : string
        name of site to retrieve, with or without USGS- tag at beginning.

    processedSitesDir : string (optional)
        directory that contains the processed site directory associated with the desired site. It is important to change this if the default is not correct. (default='./Processed-Sites')

    Returns
    -------
    sitedf : pandas.core.frame.DataFrame
        A pandas dataframe object with PHREEQC data from the requested site.

    """
    #Add USGS tag if needed
    if not(site.startswith('USGS-')):
        site = 'USGS-'+site
    try:
        phreeqcFile = os.path.join(processedSitesDir, site, site+'-PHREEQC.pkl')
        sitedf = read_pickle(phreeqcFile)
    except IOError:
        print ("Problem reading pickle file: " + phreeqcFile )
        return None
    return sitedf
            
def siteListFromLine(siteListText):
    siteList = siteListText.split(';')
    siteList = [x.strip() for x in siteList]
    #check for USGS Tag at beginning of site number
    for i, site in enumerate(siteList):
        if not(site.startswith('USGS-')):
            siteList[i] = 'USGS-' + siteList[i]
    return siteList

def siteListFromFile(siteFile, 
                     sitesDir = DEFAULT_DIR,
                     XML=False):
    if (siteFile.endswith('.xml') or (XML == True)):
        siteList = extractSitesFromXML(siteFile)
    else:
        siteList = extractSitesFromText(siteFile)
    #check for USGS Tag at beginning of site number
    for i, site in enumerate(siteList):
        if not(site.startswith('USGS-')):
            siteList[i] = 'USGS-' + siteList[i]
 #   siteList = [os.path.join(processedSitesDir, x) for x in siteList]
    return siteList

def siteListFromRegEx(regEx,
                      processedSitesDir = DEFAULT_DIR):
#    print("processedSitesDir="+processedSitesDir)
    listText = os.path.join(processedSitesDir, regEx)
    sitePath = glob(listText)
    siteList = []
    for site in sitePath:
        head,tail = os.path.split(site)
        siteList.append(tail)
    return siteList

def checkSitesDir(processedSitesDir):
    while not os.path.exists(processedSitesDir):
        print("Invalid path to processed sites directory.")
        processedSitesDir = raw_input("Path of the processed sites directory (Default = ./Processed-Sites): ")
    return processedSitesDir
<|MERGE_RESOLUTION|>--- conflicted
+++ resolved
@@ -35,32 +35,21 @@
 
     processedSitesDir : string (optional)
         directory that contains all of the processed site directories. It is important to change this if the default is not correct. (default='./Processed-Sites')
-<<<<<<< HEAD
         
     loadPhreeqc : boolean
         If set to true, PHREEQC outputs will also be loaded for each site. (default=False)
         
     loadMetaData : boolean
         If set to true, the site metadata will be loaded for each site. (default=False)
-=======
-    loadPhreeqc : boolean
-        If set to true, PHREEQC outputs will also be loaded for each site. (default=False)
->>>>>>> 4c08aedb
 
     Returns
     -------
     sitesDict : dict
         A dictionary of site data panels keyed by site name.
 
-<<<<<<< HEAD
     or if loadPhreeqc or loadMetaData are set to true
     (sitesDict, sitesPheeqcDict, sitesMetaDataDict) : tuple
        A tuple containing the sitesDict and dicts of the PHREEQC data and/or metadata for each site. Order is as shown.
-=======
-    or if loadPhreeqc is set to true
-    (sitesDict, sitesPheeqcDict) : tuple
-       A tuple containing both the sitesDict and a dict of PHREEQC data for each site.
->>>>>>> 4c08aedb
 
     """
     siteList = -1
